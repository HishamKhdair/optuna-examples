"""
Optuna example that optimizes multi-layer perceptrons using PyTorch.

In this example, we optimize the validation accuracy of hand-written digit recognition using
PyTorch and MNIST. We optimize the neural network architecture as well as the optimizer
configuration. As it is too time consuming to use the whole MNIST dataset, we here use a small
subset of it.

We have the following two ways to execute this example:

(1) Execute this code directly.
    $ python pytorch_simple.py


(2) Execute through CLI.
    $ STUDY_NAME=`optuna create-study --direction maximize --storage sqlite:///example.db`
    $ optuna study optimize pytorch_simple.py objective --n-trials=100 --study $STUDY_NAME \
      --storage sqlite:///example.db

"""

import os

import torch
import torch.nn as nn
import torch.nn.functional as F
import torch.optim as optim
import torch.utils.data
from torchvision import datasets
from torchvision import transforms

import optuna

DEVICE = torch.device("cpu")
BATCHSIZE = 128
CLASSES = 10
DIR = os.getcwd()
EPOCHS = 10
LOG_INTERVAL = 10
N_TRAIN_EXAMPLES = BATCHSIZE * 30
N_VALID_EXAMPLES = BATCHSIZE * 10


def define_model(trial):
    # We optimize the number of layers, hidden untis and dropout ratio in each layer.
    n_layers = trial.suggest_int("n_layers", 1, 3)
    layers = []

    in_features = 28 * 28
    for i in range(n_layers):
        out_features = trial.suggest_int("n_units_l{}".format(i), 4, 128)
        layers.append(nn.Linear(in_features, out_features))
        layers.append(nn.ReLU())
        p = trial.suggest_uniform("dropout_l{}".format(i), 0.2, 0.5)
        layers.append(nn.Dropout(p))

        in_features = out_features
    layers.append(nn.Linear(in_features, CLASSES))
    layers.append(nn.LogSoftmax(dim=1))

    return nn.Sequential(*layers)


def get_mnist():
    # Load MNIST dataset.
    train_loader = torch.utils.data.DataLoader(
        datasets.MNIST(DIR, train=True, download=True, transform=transforms.ToTensor()),
        batch_size=BATCHSIZE,
        shuffle=True,
    )
    valid_loader = torch.utils.data.DataLoader(
        datasets.MNIST(DIR, train=False, transform=transforms.ToTensor()),
        batch_size=BATCHSIZE,
        shuffle=True,
    )

    return train_loader, valid_loader


def objective(trial):

    # Generate the model.
    model = define_model(trial).to(DEVICE)

    # Generate the optimizers.
    optimizer_name = trial.suggest_categorical("optimizer", ["Adam", "RMSprop", "SGD"])
    lr = trial.suggest_loguniform("lr", 1e-5, 1e-1)
    optimizer = getattr(optim, optimizer_name)(model.parameters(), lr=lr)

    # Get the MNIST dataset.
    train_loader, valid_loader = get_mnist()

    # Training of the model.
    model.train()
    for epoch in range(EPOCHS):
        for batch_idx, (data, target) in enumerate(train_loader):
            # Limiting training data for faster epochs.
            if batch_idx * BATCHSIZE >= N_TRAIN_EXAMPLES:
                break

            data, target = data.view(data.size(0), -1).to(DEVICE), target.to(DEVICE)


            optimizer.zero_grad()
            output = model(data)
            loss = F.nll_loss(output, target)
            loss.backward()
            optimizer.step()

<<<<<<< HEAD
        # Validation of the model.
        model.eval()
        correct = 0
        with torch.no_grad():
            for data, target in test_loader:
                data, target = data.view(data.size(0), -1).to(DEVICE), target.to(DEVICE)
                output = model(data)
                pred = output.argmax(dim=1, keepdim=True)  # get the index of the max log-probability
                correct += pred.eq(target.view_as(pred)).sum().item()

        accuracy = correct/len(test_loader.dataset)
=======
    # Validation of the model.
    model.eval()
    correct = 0
    with torch.no_grad():
        for batch_idx, (data, target) in enumerate(valid_loader):
            # Limiting validation data.
            if batch_idx * BATCHSIZE >= N_VALID_EXAMPLES:
                break
            data, target = data.view(-1, 28 * 28).to(DEVICE), target.to(DEVICE)
            output = model(data)
            pred = output.argmax(dim=1, keepdim=True)  # Get the index of the max log-probability.
            correct += pred.eq(target.view_as(pred)).sum().item()

    accuracy = correct / N_VALID_EXAMPLES
    return accuracy
>>>>>>> 2115ef96

        trial.report(accuracy, epoch)

        # Handle pruning based on the intermediate value.
        if trial.should_prune():
            raise optuna.exceptions.TrialPruned()

    return accuracy

if __name__ == "__main__":
    study = optuna.create_study(direction="maximize")
    study.optimize(objective, n_trials=100)

    pruned_trials = [t for t in study.trials if t.state == optuna.trial.TrialState.PRUNED]
    complete_trials = [t for t in study.trials if t.state == optuna.trial.TrialState.COMPLETE]

    print("Study statistics: ")
    print("  Number of finished trials: ", len(study.trials))
    print("  Number of pruned trials: ", len(pruned_trials))
    print("  Number of complete trials: ", len(complete_trials))

    print("Best trial:")
    trial = study.best_trial

    print("  Value: ", trial.value)

    print("  Params: ")
    for key, value in trial.params.items():
        print("    {}: {}".format(key, value))<|MERGE_RESOLUTION|>--- conflicted
+++ resolved
@@ -100,42 +100,27 @@
 
             data, target = data.view(data.size(0), -1).to(DEVICE), target.to(DEVICE)
 
-
             optimizer.zero_grad()
             output = model(data)
             loss = F.nll_loss(output, target)
             loss.backward()
             optimizer.step()
 
-<<<<<<< HEAD
         # Validation of the model.
         model.eval()
         correct = 0
         with torch.no_grad():
-            for data, target in test_loader:
+            for batch_idx, (data, target) in enumerate(valid_loader):
+                # Limiting validation data.
+                if batch_idx * BATCHSIZE >= N_VALID_EXAMPLES:
+                    break
                 data, target = data.view(data.size(0), -1).to(DEVICE), target.to(DEVICE)
                 output = model(data)
-                pred = output.argmax(dim=1, keepdim=True)  # get the index of the max log-probability
+                # get the index of the max log-probability
+                pred = output.argmax(dim=1, keepdim=True)
                 correct += pred.eq(target.view_as(pred)).sum().item()
 
-        accuracy = correct/len(test_loader.dataset)
-=======
-    # Validation of the model.
-    model.eval()
-    correct = 0
-    with torch.no_grad():
-        for batch_idx, (data, target) in enumerate(valid_loader):
-            # Limiting validation data.
-            if batch_idx * BATCHSIZE >= N_VALID_EXAMPLES:
-                break
-            data, target = data.view(-1, 28 * 28).to(DEVICE), target.to(DEVICE)
-            output = model(data)
-            pred = output.argmax(dim=1, keepdim=True)  # Get the index of the max log-probability.
-            correct += pred.eq(target.view_as(pred)).sum().item()
-
-    accuracy = correct / N_VALID_EXAMPLES
-    return accuracy
->>>>>>> 2115ef96
+        accuracy = correct / min(len(valid_loader.dataset), N_VALID_EXAMPLES)
 
         trial.report(accuracy, epoch)
 
